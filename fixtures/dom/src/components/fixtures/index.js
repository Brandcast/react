import RangeInputFixtures from './range-inputs';
import TextInputFixtures from './text-inputs';
import SelectFixtures from './selects';
import TextAreaFixtures from './textareas';
import InputChangeEvents from './input-change-events';
import NumberInputFixtures from './number-inputs';
import PasswordInputFixtures from './password-inputs';
import ButtonFixtures from './buttons';
import DateInputFixtures from './date-inputs';
import ErrorHandling from './error-handling';
import EventPooling from './event-pooling';
import CustomElementFixtures from './custom-elements';
import MediaEventsFixtures from './media-events';
<<<<<<< HEAD
import SelectionEventsFixtures from './selection-events';
=======
import PointerEventsFixtures from './pointer-events';
>>>>>>> 2ace4936

const React = window.React;

/**
 * A simple routing component that renders the appropriate
 * fixture based on the location pathname.
 */
function FixturesPage() {
  switch (window.location.pathname) {
    case '/text-inputs':
      return <TextInputFixtures />;
    case '/range-inputs':
      return <RangeInputFixtures />;
    case '/selects':
      return <SelectFixtures />;
    case '/textareas':
      return <TextAreaFixtures />;
    case '/input-change-events':
      return <InputChangeEvents />;
    case '/number-inputs':
      return <NumberInputFixtures />;
    case '/password-inputs':
      return <PasswordInputFixtures />;
    case '/buttons':
      return <ButtonFixtures />;
    case '/date-inputs':
      return <DateInputFixtures />;
    case '/error-handling':
      return <ErrorHandling />;
    case '/event-pooling':
      return <EventPooling />;
    case '/custom-elements':
      return <CustomElementFixtures />;
    case '/media-events':
      return <MediaEventsFixtures />;
<<<<<<< HEAD
    case '/selection-events':
      return <SelectionEventsFixtures />;
=======
    case '/pointer-events':
      return <PointerEventsFixtures />;
>>>>>>> 2ace4936
    default:
      return <p>Please select a test fixture.</p>;
  }
}

export default FixturesPage;<|MERGE_RESOLUTION|>--- conflicted
+++ resolved
@@ -11,11 +11,8 @@
 import EventPooling from './event-pooling';
 import CustomElementFixtures from './custom-elements';
 import MediaEventsFixtures from './media-events';
-<<<<<<< HEAD
+import PointerEventsFixtures from './pointer-events';
 import SelectionEventsFixtures from './selection-events';
-=======
-import PointerEventsFixtures from './pointer-events';
->>>>>>> 2ace4936
 
 const React = window.React;
 
@@ -51,13 +48,10 @@
       return <CustomElementFixtures />;
     case '/media-events':
       return <MediaEventsFixtures />;
-<<<<<<< HEAD
+    case '/pointer-events':
+      return <PointerEventsFixtures />;
     case '/selection-events':
       return <SelectionEventsFixtures />;
-=======
-    case '/pointer-events':
-      return <PointerEventsFixtures />;
->>>>>>> 2ace4936
     default:
       return <p>Please select a test fixture.</p>;
   }
