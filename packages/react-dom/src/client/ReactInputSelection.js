--- conflicted
+++ resolved
@@ -97,7 +97,7 @@
     }
   }
 
-  focusNode(element);
+  element.focus();
 
   for (let i = 0; i < ancestors.length; i++) {
     const info = ancestors[i];
@@ -176,18 +176,8 @@
     }
   });
 
-<<<<<<< HEAD
   if (curActiveElement !== priorActiveElement) {
     focusNodePreservingScroll(priorActiveElement);
-=======
-    priorFocusedElem.focus();
-
-    for (let i = 0; i < ancestors.length; i++) {
-      const info = ancestors[i];
-      info.element.scrollLeft = info.left;
-      info.element.scrollTop = info.top;
-    }
->>>>>>> dd8b387b
   }
 }
 
