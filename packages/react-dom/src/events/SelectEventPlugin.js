--- conflicted
+++ resolved
@@ -64,14 +64,13 @@
       start: node.selectionStart,
       end: node.selectionEnd,
     };
-<<<<<<< HEAD
   } else {
-    var win = window;
+    let win = window;
     if (node.ownerDocument && node.ownerDocument.defaultView) {
       win = node.ownerDocument.defaultView;
     }
     if (win.getSelection) {
-      var selection = win.getSelection();
+      const selection = win.getSelection();
       return {
         anchorNode: selection.anchorNode,
         anchorOffset: selection.anchorOffset,
@@ -79,16 +78,6 @@
         focusOffset: selection.focusOffset,
       };
     }
-=======
-  } else if (window.getSelection) {
-    const selection = window.getSelection();
-    return {
-      anchorNode: selection.anchorNode,
-      anchorOffset: selection.anchorOffset,
-      focusNode: selection.focusNode,
-      focusOffset: selection.focusOffset,
-    };
->>>>>>> dd8b387b
   }
 }
 
@@ -174,16 +163,7 @@
     nativeEvent,
     nativeEventTarget,
   ) {
-<<<<<<< HEAD
-    var doc = getEventTargetDocument(nativeEventTarget);
-=======
-    const doc =
-      nativeEventTarget.window === nativeEventTarget
-        ? nativeEventTarget.document
-        : nativeEventTarget.nodeType === DOCUMENT_NODE
-          ? nativeEventTarget
-          : nativeEventTarget.ownerDocument;
->>>>>>> dd8b387b
+    const doc = getEventTargetDocument(nativeEventTarget);
     // Track whether all listeners exists for this plugin. If none exist, we do
     // not extract events. See #3639.
     if (!doc || !isListeningToAllDependencies('onSelect', doc)) {
